package: main
import:
<<<<<<< HEAD
  - package: github.com/coreos/go-etcd
    ref:     cc90c7b091275e606ad0ca7102a23fb2072f3f5e
    subpackages:
      - etcd
  - package: github.com/mailgun/log
    ref:     44874009257d4d47ba9806f1b7f72a32a015e4d8
  - package: github.com/goguardian/oxy
    ref:     8034fd093cc5a5a59ec6f8d3e11132587fd17e5d
    subpackages:
      - cbreaker
      - forward
      - memmetrics
      - roundrobin
      - utils
  - package: github.com/hashicorp/consul
    ref:     de080672fee9e6104572eeea89eccdca135bb918
    subpackages:
      - api
  - package: github.com/samuel/go-zookeeper
    ref:     fa6674abf3f4580b946a01bf7a1ce4ba8766205b
    subpackages:
      - zk
  - package: github.com/docker/libtrust
    ref:     9cbd2a1374f46905c68a4eb3694a130610adc62a
  - package: github.com/go-check/check
    ref:     11d3bc7aa68e238947792f30573146a3231fc0f1
  - package: golang.org/x/net
    ref:     d9558e5c97f85372afee28cf2b6059d7d3818919
    subpackages:
      - context
  - package: github.com/gorilla/handlers
    ref:     40694b40f4a928c062f56849989d3e9cd0570e5f
  - package: github.com/docker/libkv
    ref:     3732f7ff1b56057c3158f10bceb1e79133025373
  - package: github.com/alecthomas/template
    ref:     b867cc6ab45cece8143cfcc6fc9c77cf3f2c23c0
  - package: github.com/vdemeester/shakers
    ref:     24d7f1d6a71aa5d9cbe7390e4afb66b7eef9e1b3
  - package: github.com/alecthomas/units
    ref:     6b4e7dc5e3143b85ea77909c72caf89416fc2915
  - package: github.com/gambol99/go-marathon
    ref:     ade11d1dc2884ee1f387078fc28509559b6235d1
  - package: github.com/vulcand/predicate
    ref:     cb0bff91a7ab7cf7571e661ff883fc997bc554a3
  - package: github.com/thoas/stats
    ref:     54ed61c2b47e263ae2f01b86837b0c4bd1da28e8
  - package: github.com/Sirupsen/logrus
    ref:     418b41d23a1bf978c06faea5313ba194650ac088
  - package: github.com/unrolled/render
    ref:     26b4e3aac686940fe29521545afad9966ddfc80c
  - package: github.com/flynn/go-shlex
    ref:     3f9db97f856818214da2e1057f8ad84803971cff
  - package: github.com/boltdb/bolt
    ref:     51f99c862475898df9773747d3accd05a7ca33c1
  - package: gopkg.in/mgo.v2
    ref:     22287bab4379e1fbf6002fb4eb769888f3fb224c
    subpackages:
      - bson
  - package: github.com/docker/docker
    ref:     f39987afe8d611407887b3094c03d6ba6a766a67
    subpackages:
      - autogen
      - api
      - cliconfig
      - daemon/network
      - graph/tags
      - image
      - opts
      - pkg/archive
      - pkg/fileutils
      - pkg/homedir
      - pkg/httputils
      - pkg/ioutils
      - pkg/jsonmessage
      - pkg/mflag
      - pkg/nat
      - pkg/parsers
      - pkg/pools
      - pkg/promise
      - pkg/random
      - pkg/stdcopy
      - pkg/stringid
      - pkg/symlink
      - pkg/system
      - pkg/tarsum
      - pkg/term
      - pkg/timeutils
      - pkg/tlsconfig
      - pkg/ulimit
      - pkg/units
      - pkg/urlutil
      - pkg/useragent
      - pkg/version
      - registry
      - runconfig
      - utils
      - volume
  - package: github.com/mailgun/timetools
    ref:     fd192d755b00c968d312d23f521eb0cdc6f66bd0
  - package: github.com/codegangsta/negroni
    ref:     c7477ad8e330bef55bf1ebe300cf8aa67c492d1b
  - package: gopkg.in/yaml.v2
    ref:     7ad95dd0798a40da1ccdff6dff35fd177b5edf40
  - package: github.com/opencontainers/runc
    ref:     4ab132458fc3e9dbeea624153e0331952dc4c8d5
    subpackages:
      - libcontainer/user
  - package: github.com/gorilla/mux
    ref:     f15e0c49460fd49eebe2bcc8486b05d1bef68d3a
  - package: github.com/BurntSushi/ty
    ref:     6add9cd6ad42d389d6ead1dde60b4ad71e46fd74
  - package: github.com/elazarl/go-bindata-assetfs
    ref:     d5cac425555ca5cf00694df246e04f05e6a55150
  - package: github.com/BurntSushi/toml
    ref:     bd2bdf7f18f849530ef7a1c29a4290217cab32a1
  - package: gopkg.in/alecthomas/kingpin.v2
    ref:     639879d6110b1b0409410c7b737ef0bb18325038
  - package: github.com/cenkalti/backoff
    ref:     4dc77674aceaabba2c7e3da25d4c823edfb73f99
  - package: gopkg.in/fsnotify.v1
    ref:     96c060f6a6b7e0d6f75fddd10efeaca3e5d1bcb0
  - package: github.com/mailgun/manners
    ref:     fada45142db3f93097ca917da107aa3fad0ffcb5
  - package: github.com/gorilla/context
    ref:     215affda49addc4c8ef7e2534915df2c8c35c6cd
  - package: github.com/codahale/hdrhistogram
    ref:     954f16e8b9ef0e5d5189456aa4c1202758e04f17
  - package: github.com/gorilla/websocket
  - package: github.com/donovanhide/eventsource
    ref:     d8a3071799b98cacd30b6da92f536050ccfe6da4
  - package: github.com/golang/glog
    ref:     fca8c8854093a154ff1eb580aae10276ad6b1b5f
  - package: github.com/spf13/cast
    ref: ee7b3e0353166ab1f3a605294ac8cd2b77953778
  - package: github.com/mitchellh/mapstructure
  - package: github.com/spf13/jwalterweatherman
  - package: github.com/spf13/pflag
  - package: github.com/wendal/errors
  - package: github.com/hashicorp/hcl
  - package: github.com/kr/pretty
  - package: github.com/magiconair/properties
  - package: github.com/kr/text
  - package: github.com/spf13/viper
    ref: a212099cbe6fbe8d07476bfda8d2d39b6ff8f325
  - package: github.com/spf13/cobra
    subpackages:
    - /cobra
  - package: github.com/google/go-querystring/query
  - package: github.com/vulcand/vulcand/plugin/rewrite
  - package: github.com/stretchr/testify/mock
  - package: github.com/xenolf/lego
  - package: github.com/vdemeester/libkermit
    ref: 7e4e689a6fa9281e0fb9b7b9c297e22d5342a5ec
  - package: github.com/docker/libcompose
    version: e290a513ba909ca3afefd5cd611f3a3fe56f6a3a
  - package: github.com/docker/distribution
    version: ff6f38ccb69afa96214c7ee955359465d1fc767a
    subpackages:
    - reference
  - package: github.com/docker/engine-api
    subpackages:
    - client
    - types
    - types/container
    - types/filters
    - types/strslice
  - package: github.com/vdemeester/docker-events
  - package: github.com/docker/go-connections
    subpackages:
    - nat
    - sockets
    - tlsconfig
  - package: github.com/docker/go-units
  - package: github.com/mailgun/multibuf
  - package: github.com/streamrail/concurrent-map
=======
- package: github.com/coreos/etcd
  version: 26e52d2bce9e3e11b77b68cc84bf91aebb1ef637
  subpackages:
  - client
- package: github.com/mailgun/log
  version: 44874009257d4d47ba9806f1b7f72a32a015e4d8
- package: github.com/containous/oxy
  version: 021f82bd8260ba15f5862a9fe62018437720dff5
  subpackages:
  - cbreaker
  - forward
  - memmetrics
  - roundrobin
  - utils
- package: github.com/hashicorp/consul
  version: de080672fee9e6104572eeea89eccdca135bb918
  subpackages:
  - api
- package: github.com/samuel/go-zookeeper
  version: fa6674abf3f4580b946a01bf7a1ce4ba8766205b
  subpackages:
  - zk
- package: github.com/docker/libtrust
  version: 9cbd2a1374f46905c68a4eb3694a130610adc62a
- package: github.com/go-check/check
  version: 11d3bc7aa68e238947792f30573146a3231fc0f1
- package: golang.org/x/net
  version: d9558e5c97f85372afee28cf2b6059d7d3818919
  subpackages:
  - context
- package: github.com/gorilla/handlers
  version: 40694b40f4a928c062f56849989d3e9cd0570e5f
- package: github.com/docker/libkv
  version: 7283ef27ed32fe267388510a91709b307bb9942c
- package: github.com/alecthomas/template
  version: b867cc6ab45cece8143cfcc6fc9c77cf3f2c23c0
- package: github.com/vdemeester/shakers
  version: 24d7f1d6a71aa5d9cbe7390e4afb66b7eef9e1b3
- package: github.com/alecthomas/units
  version: 6b4e7dc5e3143b85ea77909c72caf89416fc2915
- package: github.com/gambol99/go-marathon
  version: ade11d1dc2884ee1f387078fc28509559b6235d1
- package: github.com/vulcand/predicate
  version: cb0bff91a7ab7cf7571e661ff883fc997bc554a3
- package: github.com/thoas/stats
  version: 54ed61c2b47e263ae2f01b86837b0c4bd1da28e8
- package: github.com/Sirupsen/logrus
  version: 418b41d23a1bf978c06faea5313ba194650ac088
- package: github.com/unrolled/render
  version: 26b4e3aac686940fe29521545afad9966ddfc80c
- package: github.com/flynn/go-shlex
  version: 3f9db97f856818214da2e1057f8ad84803971cff
- package: github.com/boltdb/bolt
  version: 51f99c862475898df9773747d3accd05a7ca33c1
- package: gopkg.in/mgo.v2
  version: 22287bab4379e1fbf6002fb4eb769888f3fb224c
  subpackages:
  - bson
- package: github.com/docker/docker
  version: f39987afe8d611407887b3094c03d6ba6a766a67
  subpackages:
  - autogen
  - api
  - cliconfig
  - daemon/network
  - graph/tags
  - image
  - opts
  - pkg/archive
  - pkg/fileutils
  - pkg/homedir
  - pkg/httputils
  - pkg/ioutils
  - pkg/jsonmessage
  - pkg/mflag
  - pkg/nat
  - pkg/parsers
  - pkg/pools
  - pkg/promise
  - pkg/random
  - pkg/stdcopy
  - pkg/stringid
  - pkg/symlink
  - pkg/system
  - pkg/tarsum
  - pkg/term
  - pkg/timeutils
  - pkg/tlsconfig
  - pkg/ulimit
  - pkg/units
  - pkg/urlutil
  - pkg/useragent
  - pkg/version
  - registry
  - runconfig
  - utils
  - volume
- package: github.com/mailgun/timetools
  version: fd192d755b00c968d312d23f521eb0cdc6f66bd0
- package: github.com/codegangsta/negroni
  version: c7477ad8e330bef55bf1ebe300cf8aa67c492d1b
- package: gopkg.in/yaml.v2
  version: 7ad95dd0798a40da1ccdff6dff35fd177b5edf
- package: github.com/opencontainers/runc
  version: 4ab132458fc3e9dbeea624153e0331952dc4c8d5
  subpackages:
  - libcontainer/user
- package: github.com/gorilla/mux
  version: f15e0c49460fd49eebe2bcc8486b05d1bef68d3a
- package: github.com/BurntSushi/ty
  version: 6add9cd6ad42d389d6ead1dde60b4ad71e46fd74
- package: github.com/elazarl/go-bindata-assetfs
  version: d5cac425555ca5cf00694df246e04f05e6a55150
- package: github.com/BurntSushi/toml
  version: bbd5bb678321a0d6e58f1099321dfa73391c1b6f
- package: gopkg.in/alecthomas/kingpin.v2
  version: 639879d6110b1b0409410c7b737ef0bb18325038
- package: github.com/cenkalti/backoff
  version: 4dc77674aceaabba2c7e3da25d4c823edfb73f99
- package: gopkg.in/fsnotify.v1
  version: 96c060f6a6b7e0d6f75fddd10efeaca3e5d1bcb0
- package: github.com/mailgun/manners
  version: fada45142db3f93097ca917da107aa3fad0ffcb5
- package: github.com/gorilla/context
  version: 215affda49addc4c8ef7e2534915df2c8c35c6cd
- package: github.com/codahale/hdrhistogram
  version: 954f16e8b9ef0e5d5189456aa4c1202758e04f17
- package: github.com/gorilla/websocket
- package: github.com/donovanhide/eventsource
  version: d8a3071799b98cacd30b6da92f536050ccfe6da4
- package: github.com/golang/glog
  version: fca8c8854093a154ff1eb580aae10276ad6b1b5f
- package: github.com/spf13/cast
  version: ee7b3e0353166ab1f3a605294ac8cd2b77953778
- package: github.com/mitchellh/mapstructure
- package: github.com/spf13/jwalterweatherman
- package: github.com/spf13/pflag
- package: github.com/wendal/errors
- package: github.com/hashicorp/hcl
- package: github.com/kr/pretty
- package: github.com/magiconair/properties
- package: github.com/kr/text
- package: github.com/spf13/viper
  version: a212099cbe6fbe8d07476bfda8d2d39b6ff8f325
- package: github.com/spf13/cobra
  subpackages:
  - cobra
- package: github.com/google/go-querystring
  subpackages:
  - query
- package: github.com/vulcand/vulcand
  subpackages:
  - plugin/rewrite
- package: github.com/stretchr/testify
  subpackages:
  - mock
- package: github.com/xenolf/lego
- package: github.com/vdemeester/libkermit
  version: 7e4e689a6fa9281e0fb9b7b9c297e22d5342a5ec
- package: github.com/docker/libcompose
  version: e290a513ba909ca3afefd5cd611f3a3fe56f6a3a
- package: github.com/docker/distribution
  version: ff6f38ccb69afa96214c7ee955359465d1fc767a
  subpackages:
  - reference
- package: github.com/docker/engine-api
  version: 8924d6900370b4c7e7984be5adc61f50a80d7537
  subpackages:
  - client
  - types
  - types/container
  - types/filters
  - types/strslice
- package: github.com/vdemeester/docker-events
- package: github.com/docker/go-connections
  subpackages:
  - nat
  - sockets
  - tlsconfig
- package: github.com/docker/go-units
- package: github.com/mailgun/multibuf
- package: github.com/streamrail/concurrent-map
- package: github.com/parnurzeal/gorequest
- package: github.com/mattn/go-shellwords
- package: github.com/moul/http2curl
>>>>>>> 5c3d08d2
<|MERGE_RESOLUTION|>--- conflicted
+++ resolved
@@ -1,190 +1,13 @@
 package: main
 import:
-<<<<<<< HEAD
-  - package: github.com/coreos/go-etcd
-    ref:     cc90c7b091275e606ad0ca7102a23fb2072f3f5e
-    subpackages:
-      - etcd
-  - package: github.com/mailgun/log
-    ref:     44874009257d4d47ba9806f1b7f72a32a015e4d8
-  - package: github.com/goguardian/oxy
-    ref:     8034fd093cc5a5a59ec6f8d3e11132587fd17e5d
-    subpackages:
-      - cbreaker
-      - forward
-      - memmetrics
-      - roundrobin
-      - utils
-  - package: github.com/hashicorp/consul
-    ref:     de080672fee9e6104572eeea89eccdca135bb918
-    subpackages:
-      - api
-  - package: github.com/samuel/go-zookeeper
-    ref:     fa6674abf3f4580b946a01bf7a1ce4ba8766205b
-    subpackages:
-      - zk
-  - package: github.com/docker/libtrust
-    ref:     9cbd2a1374f46905c68a4eb3694a130610adc62a
-  - package: github.com/go-check/check
-    ref:     11d3bc7aa68e238947792f30573146a3231fc0f1
-  - package: golang.org/x/net
-    ref:     d9558e5c97f85372afee28cf2b6059d7d3818919
-    subpackages:
-      - context
-  - package: github.com/gorilla/handlers
-    ref:     40694b40f4a928c062f56849989d3e9cd0570e5f
-  - package: github.com/docker/libkv
-    ref:     3732f7ff1b56057c3158f10bceb1e79133025373
-  - package: github.com/alecthomas/template
-    ref:     b867cc6ab45cece8143cfcc6fc9c77cf3f2c23c0
-  - package: github.com/vdemeester/shakers
-    ref:     24d7f1d6a71aa5d9cbe7390e4afb66b7eef9e1b3
-  - package: github.com/alecthomas/units
-    ref:     6b4e7dc5e3143b85ea77909c72caf89416fc2915
-  - package: github.com/gambol99/go-marathon
-    ref:     ade11d1dc2884ee1f387078fc28509559b6235d1
-  - package: github.com/vulcand/predicate
-    ref:     cb0bff91a7ab7cf7571e661ff883fc997bc554a3
-  - package: github.com/thoas/stats
-    ref:     54ed61c2b47e263ae2f01b86837b0c4bd1da28e8
-  - package: github.com/Sirupsen/logrus
-    ref:     418b41d23a1bf978c06faea5313ba194650ac088
-  - package: github.com/unrolled/render
-    ref:     26b4e3aac686940fe29521545afad9966ddfc80c
-  - package: github.com/flynn/go-shlex
-    ref:     3f9db97f856818214da2e1057f8ad84803971cff
-  - package: github.com/boltdb/bolt
-    ref:     51f99c862475898df9773747d3accd05a7ca33c1
-  - package: gopkg.in/mgo.v2
-    ref:     22287bab4379e1fbf6002fb4eb769888f3fb224c
-    subpackages:
-      - bson
-  - package: github.com/docker/docker
-    ref:     f39987afe8d611407887b3094c03d6ba6a766a67
-    subpackages:
-      - autogen
-      - api
-      - cliconfig
-      - daemon/network
-      - graph/tags
-      - image
-      - opts
-      - pkg/archive
-      - pkg/fileutils
-      - pkg/homedir
-      - pkg/httputils
-      - pkg/ioutils
-      - pkg/jsonmessage
-      - pkg/mflag
-      - pkg/nat
-      - pkg/parsers
-      - pkg/pools
-      - pkg/promise
-      - pkg/random
-      - pkg/stdcopy
-      - pkg/stringid
-      - pkg/symlink
-      - pkg/system
-      - pkg/tarsum
-      - pkg/term
-      - pkg/timeutils
-      - pkg/tlsconfig
-      - pkg/ulimit
-      - pkg/units
-      - pkg/urlutil
-      - pkg/useragent
-      - pkg/version
-      - registry
-      - runconfig
-      - utils
-      - volume
-  - package: github.com/mailgun/timetools
-    ref:     fd192d755b00c968d312d23f521eb0cdc6f66bd0
-  - package: github.com/codegangsta/negroni
-    ref:     c7477ad8e330bef55bf1ebe300cf8aa67c492d1b
-  - package: gopkg.in/yaml.v2
-    ref:     7ad95dd0798a40da1ccdff6dff35fd177b5edf40
-  - package: github.com/opencontainers/runc
-    ref:     4ab132458fc3e9dbeea624153e0331952dc4c8d5
-    subpackages:
-      - libcontainer/user
-  - package: github.com/gorilla/mux
-    ref:     f15e0c49460fd49eebe2bcc8486b05d1bef68d3a
-  - package: github.com/BurntSushi/ty
-    ref:     6add9cd6ad42d389d6ead1dde60b4ad71e46fd74
-  - package: github.com/elazarl/go-bindata-assetfs
-    ref:     d5cac425555ca5cf00694df246e04f05e6a55150
-  - package: github.com/BurntSushi/toml
-    ref:     bd2bdf7f18f849530ef7a1c29a4290217cab32a1
-  - package: gopkg.in/alecthomas/kingpin.v2
-    ref:     639879d6110b1b0409410c7b737ef0bb18325038
-  - package: github.com/cenkalti/backoff
-    ref:     4dc77674aceaabba2c7e3da25d4c823edfb73f99
-  - package: gopkg.in/fsnotify.v1
-    ref:     96c060f6a6b7e0d6f75fddd10efeaca3e5d1bcb0
-  - package: github.com/mailgun/manners
-    ref:     fada45142db3f93097ca917da107aa3fad0ffcb5
-  - package: github.com/gorilla/context
-    ref:     215affda49addc4c8ef7e2534915df2c8c35c6cd
-  - package: github.com/codahale/hdrhistogram
-    ref:     954f16e8b9ef0e5d5189456aa4c1202758e04f17
-  - package: github.com/gorilla/websocket
-  - package: github.com/donovanhide/eventsource
-    ref:     d8a3071799b98cacd30b6da92f536050ccfe6da4
-  - package: github.com/golang/glog
-    ref:     fca8c8854093a154ff1eb580aae10276ad6b1b5f
-  - package: github.com/spf13/cast
-    ref: ee7b3e0353166ab1f3a605294ac8cd2b77953778
-  - package: github.com/mitchellh/mapstructure
-  - package: github.com/spf13/jwalterweatherman
-  - package: github.com/spf13/pflag
-  - package: github.com/wendal/errors
-  - package: github.com/hashicorp/hcl
-  - package: github.com/kr/pretty
-  - package: github.com/magiconair/properties
-  - package: github.com/kr/text
-  - package: github.com/spf13/viper
-    ref: a212099cbe6fbe8d07476bfda8d2d39b6ff8f325
-  - package: github.com/spf13/cobra
-    subpackages:
-    - /cobra
-  - package: github.com/google/go-querystring/query
-  - package: github.com/vulcand/vulcand/plugin/rewrite
-  - package: github.com/stretchr/testify/mock
-  - package: github.com/xenolf/lego
-  - package: github.com/vdemeester/libkermit
-    ref: 7e4e689a6fa9281e0fb9b7b9c297e22d5342a5ec
-  - package: github.com/docker/libcompose
-    version: e290a513ba909ca3afefd5cd611f3a3fe56f6a3a
-  - package: github.com/docker/distribution
-    version: ff6f38ccb69afa96214c7ee955359465d1fc767a
-    subpackages:
-    - reference
-  - package: github.com/docker/engine-api
-    subpackages:
-    - client
-    - types
-    - types/container
-    - types/filters
-    - types/strslice
-  - package: github.com/vdemeester/docker-events
-  - package: github.com/docker/go-connections
-    subpackages:
-    - nat
-    - sockets
-    - tlsconfig
-  - package: github.com/docker/go-units
-  - package: github.com/mailgun/multibuf
-  - package: github.com/streamrail/concurrent-map
-=======
 - package: github.com/coreos/etcd
   version: 26e52d2bce9e3e11b77b68cc84bf91aebb1ef637
   subpackages:
   - client
 - package: github.com/mailgun/log
   version: 44874009257d4d47ba9806f1b7f72a32a015e4d8
-- package: github.com/containous/oxy
-  version: 021f82bd8260ba15f5862a9fe62018437720dff5
+- package: github.com/goguardian/oxy
+  version: 8034fd093cc5a5a59ec6f8d3e11132587fd17e5d
   subpackages:
   - cbreaker
   - forward
@@ -361,5 +184,4 @@
 - package: github.com/streamrail/concurrent-map
 - package: github.com/parnurzeal/gorequest
 - package: github.com/mattn/go-shellwords
-- package: github.com/moul/http2curl
->>>>>>> 5c3d08d2
+- package: github.com/moul/http2curl